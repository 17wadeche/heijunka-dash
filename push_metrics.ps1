# C:\heijunka-data\push_metrics.ps1
$ErrorActionPreference = "Stop"
<<<<<<< HEAD
$repoDir = "C:\heijunka"
$srcCsv  = "C:\Users\wadec8\OneDrive - Medtronic PLC\metrics_aggregate.csv"
$dstCsv  = Join-Path $repoDir "metrics_aggregate.csv"
New-Item -ItemType Directory -Path $repoDir -Force | Out-Null
Set-Location $repoDir
git fetch origin
git checkout -B main 2>$null
git pull --rebase --autostash --allow-unrelated-histories origin main
if (Test-Path $srcCsv) {
    Copy-Item $srcCsv $dstCsv -Force
} else {
    Write-Host "WARNING: $srcCsv not found; nothing to publish."
}
=======
$repo = "C:\heijunka-data"
$csvSource = "C:\Users\wadec8\OneDrive - Medtronic PLC\metrics_aggregate.csv" # produced by your collector
$csvDest   = Join-Path $repo "metrics_aggregate.csv"r
git config --global --add safe.directory $repo 2>$null
if (-not (Test-Path $repo)) { throw "Repo folder not found: $repo" }
Set-Location $repo
git switch main 2>$null | Out-Null
git pull --rebase --autostash origin main | Out-Null
if (-not (Test-Path $csvSource)) { throw "Source CSV not found: $csvSource" }
Copy-Item $csvSource $csvDest -Force
>>>>>>> 6d18926c
git add metrics_aggregate.csv
if (git diff --cached --quiet) {
    Write-Host "No changes to commit."
} else {
    $ts = Get-Date -Format "yyyy-MM-dd HH:mm"
    git commit -m "Update metrics CSV ($ts)"
    git push origin main
    Write-Host "Pushed updated CSV to GitHub."
}
<|MERGE_RESOLUTION|>--- conflicted
+++ resolved
@@ -1,37 +1,21 @@
-# C:\heijunka-data\push_metrics.ps1
-$ErrorActionPreference = "Stop"
-<<<<<<< HEAD
-$repoDir = "C:\heijunka"
-$srcCsv  = "C:\Users\wadec8\OneDrive - Medtronic PLC\metrics_aggregate.csv"
-$dstCsv  = Join-Path $repoDir "metrics_aggregate.csv"
-New-Item -ItemType Directory -Path $repoDir -Force | Out-Null
-Set-Location $repoDir
-git fetch origin
-git checkout -B main 2>$null
-git pull --rebase --autostash --allow-unrelated-histories origin main
-if (Test-Path $srcCsv) {
-    Copy-Item $srcCsv $dstCsv -Force
-} else {
-    Write-Host "WARNING: $srcCsv not found; nothing to publish."
-}
-=======
-$repo = "C:\heijunka-data"
-$csvSource = "C:\Users\wadec8\OneDrive - Medtronic PLC\metrics_aggregate.csv" # produced by your collector
-$csvDest   = Join-Path $repo "metrics_aggregate.csv"r
-git config --global --add safe.directory $repo 2>$null
-if (-not (Test-Path $repo)) { throw "Repo folder not found: $repo" }
-Set-Location $repo
-git switch main 2>$null | Out-Null
-git pull --rebase --autostash origin main | Out-Null
-if (-not (Test-Path $csvSource)) { throw "Source CSV not found: $csvSource" }
-Copy-Item $csvSource $csvDest -Force
->>>>>>> 6d18926c
-git add metrics_aggregate.csv
-if (git diff --cached --quiet) {
-    Write-Host "No changes to commit."
-} else {
-    $ts = Get-Date -Format "yyyy-MM-dd HH:mm"
-    git commit -m "Update metrics CSV ($ts)"
-    git push origin main
-    Write-Host "Pushed updated CSV to GitHub."
-}
+# C:\heijunka-data\push_metrics.ps1
+$ErrorActionPreference = "Stop"
+$repo = "C:\heijunka-data"
+$csvSource = "C:\Users\wadec8\OneDrive - Medtronic PLC\metrics_aggregate.csv" # produced by your collector
+$csvDest   = Join-Path $repo "metrics_aggregate.csv"r
+git config --global --add safe.directory $repo 2>$null
+if (-not (Test-Path $repo)) { throw "Repo folder not found: $repo" }
+Set-Location $repo
+git switch main 2>$null | Out-Null
+git pull --rebase --autostash origin main | Out-Null
+if (-not (Test-Path $csvSource)) { throw "Source CSV not found: $csvSource" }
+Copy-Item $csvSource $csvDest -Force
+git add metrics_aggregate.csv
+if (git diff --cached --quiet) {
+    Write-Host "No changes to commit."
+} else {
+    $ts = Get-Date -Format "yyyy-MM-dd HH:mm"
+    git commit -m "Update metrics CSV ($ts)"
+    git push origin main
+    Write-Host "Pushed updated CSV to GitHub."
+}